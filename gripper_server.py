import asyncio
from anchor_server import RobotComponentServer
from inventorhatmini import InventorHATMini, SERVO_1, SERVO_2, ADC
from ioexpander import IN_PU
from ioexpander.common import PID, clamp
from spools import SpoolController
from getmac import get_mac_address
import logging
from collections import deque
import time

import board
import busio
import adafruit_bno08x
from adafruit_bno08x.i2c import BNO08X_I2C
from adafruit_vl53l1x import VL53L1X

# this will require a different calibration matrix
half_res_stream_command = """
/usr/bin/rpicam-vid -t 0
  --width=1920 --height=1080
  --listen -o tcp://0.0.0.0:8888
  --codec h264
  --autofocus-mode continuous"""

# the speed will not increase at settings beyond this value
WINCH_MAX_SPEED = 43
# at or below this the motor does not spin
WINCH_DEAD_ZONE = 4
# this constant is obtained from the injora website. assumes the motor is driven at 6 volts.
WINCH_MAX_RPM = 1.0166
# converts from speed setting to rpm. the speed relationship is probably close to linear, but I have not confirmed
SPEED1_REVS = WINCH_MAX_RPM / (WINCH_MAX_SPEED - WINCH_DEAD_ZONE)
# gpio pin of pressure sensing resistor
PRESSURE_PIN = 0
# gpio pin of limit switch. 0 is pressed
LIMIT_SWITCH_PIN = 1

# values that can be overridden by the controller
default_gripper_conf = {
    # PID values for pressure loop
    'POS_KP': 4.0,
    'POS_KI': 0.0,
    'POS_KD': 0.022,
    # update rate of finger pressure PID loop in updates per second
    'UPDATE_RATE': 40,
    # voltage of pressure sensor at ideal grip pressure
    'TARGET_HOLDING_PRESSURE': 1.3,
    # threshold just abolve the lowest pressure voltage we expect to read
    'PRESSURE_MIN': 0.1,
    # The total servo value change per second below which we say it has stabilized.
    'MEAN_SERVO_VAL_CHANGE_THRESHOLD': 3,
    # The servo value at which the fingers press against eachother empty with TARGET_HOLDING_PRESSURE
    'FINGER_TOUCH': 80,
    # max open servo value
    'OPEN': -80,
<<<<<<< HEAD
    # number of buffers to use for half size stream
    'buffers': 10,
=======
>>>>>>> 48bed305
}

class GripperSpoolMotor():
    """
    Motor interface for gripper spools motor with the same methods as MKSSERVO42C
    Currently based on the injora 360 deg 35kg open loop winch servo 
    https://www.injora.com/products/injora-injs035-360-35kg-waterproof-digital-servo-360-steering-winch-wheel-for-rc
    but using a mouse wheel encoder for position feedback.
    """
    def __init__(self, hat):
        self.servo = hat.servos[SERVO_1]
        self.hat = hat
        self.run = True

    def ping(self):
        return True

    def stop(self):
        self.servo.value(0)

    def runConstantSpeed(self, speed):
        # in revolutions per second
        command_speed = max(-127, min(int(SPEED1_REVS * speed), 127))

        if speed == 0:
            command_speed = 0
        elif speed > 0:
            command_speed = speed / SPEED1_REVS + WINCH_DEAD_ZONE
        elif speed < 0:
            command_speed = speed / SPEED1_REVS - WINCH_DEAD_ZONE
        self.servo.value(command_speed)

    def getShaftAngle(self):
        # in revolutions
        # we assume that an encoder has been conected to the motot A port, even if there is no motor
        return True, self.hat.encoders[0].revolutions()

    def getShaftError(self):
        return False, 0 # unsupported

    def getMaxSpeed(self):
        return 1.0166


class RaspiGripperServer(RobotComponentServer):
    def __init__(self, mock_motor=None):
        super().__init__()
        self.conf.update(default_gripper_conf)
        self.service_type = 'cranebot-gripper-service'

        self.hat = InventorHATMini(init_leds=False)
        self.hand_servo = self.hat.servos[SERVO_2]
        self.hat.gpio_pin_mode(PRESSURE_PIN, ADC) # pressure resistor
        self.hat.gpio_pin_mode(LIMIT_SWITCH_PIN, IN_PU)

        i2c = busio.I2C(board.SCL, board.SDA)
        self.imu = BNO08X_I2C(i2c, address=0x4b)
        self.imu.enable_feature(adafruit_bno08x.BNO_REPORT_ROTATION_VECTOR)

        self.rangefinder = VL53L1X(i2c)
        model_id, module_type, mask_rev = self.rangefinder.model_info
        logging.info(f'Rangefinder Model ID: 0x{model_id:0X} Module Type: 0x{module_type:0X} Mask Revision: 0x{mask_rev:0X}')
        self.rangefinder.distance_mode = 2 # LONG. results returned in centimeters.
        self.rangefinder.start_ranging()

        # when false, open and release the object
        # when true, repeatedly try to grasp the object
        self.tryHold = False
        self.tryHoldChanged = asyncio.Event()

        if mock_motor is not None:
            self.motor = mock_motor
        else:
            self.motor = GripperSpoolMotor(self.hat)

        # the superclass, RobotComponentServer, assumes the presense of this attribute
        self.spooler = SpoolController(self.motor, empty_diameter=20, full_diameter=36, full_length=2, conf=self.conf)

        unique = ''.join(get_mac_address().split(':'))
        self.service_name = 'cranebot-gripper-service.' + unique

        self.last_value = 0
        self.past_val_rates = deque(maxlen=self.conf['UPDATE_RATE'])
        self.holding = False
        self.holdPressure = False

        self.stream_command = half_res_stream_command

    def readOtherSensors(self):

        if self.rangefinder.data_ready:
            distance = self.rangefinder.distance
            # If the floor is out of range, distance is None
            if distance:
                logging.debug("Distance: {} cm".format(self.rangefinder.distance))
                self.rangefinder.clear_interrupt()
                self.update['range'] = [time.time(), distance / 100]

        self.update['imu'] = {
            'time': time.time(),
            'quat': self.imu.quaternion,
        }
        logging.debug(f"imu {self.update['imu']}")


    def startOtherTasks(self):
        # any tasks started here must stop on their own when self.run_server goes false
        asyncio.create_task(self.fingerLoop())

    async def holdPressurePid(self, target_v):
        """
        control the hand servo to hold the voltage on the pressure pin at the target
        """
        voltage_pid = PID(self.conf['POS_KP'], self.conf['POS_KI'], self.conf['POS_KD'], 1/self.conf['UPDATE_RATE'])
        voltage_pid.setpoint = target_v
        pos = self.conf['OPEN']
        while self.holdPressure and self.tryHold:
            # get the current pressure
            voltage = self.hat.gpio_pin_value(PRESSURE_PIN)
            # run pid calcucaltion. it tells you how much to move
            val = voltage_pid.calculate(voltage)
            logging.info(f'calculated pid value {val}, servo pos = {pos}')
            # set servo position
            pos = clamp(pos+val,-90,90)
            self.hand_servo.value(pos)
            # record the absolute value change to know if it is stabilizing
            self.past_val_rates.append(abs(pos - self.last_value))
            self.last_value = pos
            await asyncio.sleep(1/self.conf['UPDATE_RATE'])

    async def readStableFingerValue(self):
        # wait for value to stabilize
        # todo, what if the client commands tryHold=False while we are in this loop
        # this might also need a timeout.
        logging.debug(f'mean rate of change in finger servo position = {sum(self.past_val_rates)/self.conf["UPDATE_RATE"]}')
        timeout = 5
        while sum(self.past_val_rates)/self.conf['UPDATE_RATE'] > self.conf['MEAN_SERVO_VAL_CHANGE_THRESHOLD'] and timeout > 0:
            await asyncio.sleep(0.25)
            timeout -= 0.25
        return self.last_value


    async def fingerLoop(self):
        """
        Main control loop for fingers.

        The gripper has explicit states, open and trying to hold something.
        In the trying to hold something state, called 'hold' for short, the grip will repeatedly alternate between two more states,
        closing to maintain a pressure, and opening again
            during the maintain pressure state, set the desired grip pressure to maybe 500g.
            A pid loop then attempts to find the servo value that results in this pressure.
            In this loop. when we see the servo value stabilize,
            If it is low, like 65, this means something is held. we always report whether somethig is held back to the client on the websocket.
            stay in this state.
            if it was high, like 85, this means no object was grasped and the fingers are pressing against eachother.
            pause the pressure pid loop, and set to fully open, sleeping long enough for it to fully open.
            wait up to a certain timeout for the object to be in the sweet spot, and reenter the hold pressure mode.
        
        TODO: the camera may also be a way of determining whether somehting is held.
        Either by doing something in opencv with a reference image of a closed, empty gripper,
        or by looking at the output tensor of the AI camera 
        """
        while self.run_server:
            # repeatedly try to grasp the object
            while self.tryHold:
                logging.debug(f'tryHold={self.tryHold} holding={self.holding}')
                if not self.holding:
                    # wait for the target to be in the sweet spot
                    pass
                    # Start gripping
                    logging.info(f'Close grip and maintain pressure')
                    self.holdPressure = True
                    asyncio.create_task(self.holdPressurePid(self.conf['TARGET_HOLDING_PRESSURE']))
                    await asyncio.sleep(0.5)
                finger_val = await self.readStableFingerValue()
                logging.info(f'Finger stable at {finger_val} with mean absolute change of {sum(self.past_val_rates)/self.conf["UPDATE_RATE"]} over the last second')
                logging.debug(f'pressure pad voltage = {self.hat.gpio_pin_value(PRESSURE_PIN)}')
                # look where it stabilized
                if finger_val < self.conf['FINGER_TOUCH']:
                    # object is present
                    # putting anything in the self.update dict means it will get flushed to the websocket
                    self.holding = True
                    self.update['holding'] = True
                    await asyncio.sleep(0.25)
                    # stay in the loop, checking stable finger position
                else:
                    # grasped nothing. stop the pid loop, open the grip, and wait one second.
                    # We also reach this if the object slipped out, and the value restabilized with the fingers touching.
                    logging.info(f'Fingers closed on nothing. self.holding was {self.holding}')
                    self.holdPressure = False
                    self.hand_servo.value(self.conf['OPEN'])
                    self.holding = False
                    self.update['holding'] = False
                    # consider sending a count of the number of times we failed to grasp.
                    # by the time we wake, we expect the fingers to be open, and the estimator to have decided whether tryHold should still be true
                    await asyncio.sleep(2.0)

            else:
                # the else condition runs if the loop completes without a break statement or an exception
                # this should occur only when a websocket update was received setting self.tryHold to false.
                # open completely.
                logging.info(f'Grip commanded open.')
                self.hand_servo.value(self.conf['OPEN'])
                # do not leave the station until the passengers have fully departed.
                while self.hat.gpio_pin_value(PRESSURE_PIN) > self.conf['PRESSURE_MIN']:
                    await asyncio.sleep(0.05)\
                # now you can tell the controller its ok to move to the next destination.
                self.update['holding'] = False
                # stay in this state until commanded to do otherwise.
                await self.tryHoldChanged.wait()
                self.tryHoldChanged.clear()
                self.holding = False

    async def performZeroWinchLine(self):
        logging.info(f'Zeroing winch line {self.hat.gpio_pin_value(LIMIT_SWITCH_PIN)}')
        self.spooler.pauseTrackingLoop()
        try:
            while self.hat.gpio_pin_value(LIMIT_SWITCH_PIN) == 1 and self.run_server:
                self.motor.runConstantSpeed(-1)
                await asyncio.sleep(0.03)
            self.spooler.setReferenceLength(0.01) # 1 cm
            self.update['winch_zero_success'] = True
        except Exception as e:
            self.update['winch_zero_success'] = False
            raise e
        finally:
            # stop motor even if task throws exception
            self.motor.runConstantSpeed(0)
            self.spooler.resumeTrackingLoop()


    async def processOtherUpdates(self, update, tg):
        if 'grip' in update:
            logging.info(f'setting grip {update["grip"]}')
            if update['grip'] == 'open':
                self.tryHold = False
            elif update['grip'] == 'closed':
                self.tryHold = True
                self.tryHoldChanged.set()
        if 'zero_winch_line' in update:
            tg.create_task(self.performZeroWinchLine())


if __name__ == "__main__":
    logging.basicConfig(
        level=logging.DEBUG,
        format='%(asctime)s - %(levelname)s - %(message)s'
    )
    gs = RaspiGripperServer()
    asyncio.run(gs.main())<|MERGE_RESOLUTION|>--- conflicted
+++ resolved
@@ -54,11 +54,6 @@
     'FINGER_TOUCH': 80,
     # max open servo value
     'OPEN': -80,
-<<<<<<< HEAD
-    # number of buffers to use for half size stream
-    'buffers': 10,
-=======
->>>>>>> 48bed305
 }
 
 class GripperSpoolMotor():
