--- conflicted
+++ resolved
@@ -110,11 +110,6 @@
   },
   "gripper": {
     "MAX_ACCEL": 0.9,
-<<<<<<< HEAD
-    "TARGET_HOLDING_PRESSURE": 1.1,
-    "buffers": 15
-=======
     "TARGET_HOLDING_PRESSURE": 1.1
->>>>>>> 48bed305
   }
 }